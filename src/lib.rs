--- conflicted
+++ resolved
@@ -747,17 +747,10 @@
             let var_update = format_ident!("__{}_update", lower);
 
             quote! {
-<<<<<<< HEAD
-                let mut #var: ::std::collections::HashSet<#rel_ty> =
-                    ::std::collections::HashSet::new();
-                let mut #var_update: ::std::collections::HashSet<#rel_ty> =
-                    ::std::collections::HashSet::new();
-=======
-                let mut #var: ::std::collections::HashSet<#name, S> =
+                let mut #var: ::std::collections::HashSet<#rel_ty, S> =
                     ::std::collections::HashSet::default();
-                let mut #var_update: ::std::collections::HashSet<#name, S> =
+                let mut #var_update: ::std::collections::HashSet<#rel_ty, S> =
                     ::std::collections::HashSet::default();
->>>>>>> 9bed06c0
             }
         });
         let init_indices = indices.iter().map(|index| {
@@ -770,13 +763,8 @@
 
             quote! {
                 let mut #index_name:
-<<<<<<< HEAD
-                    ::std::collections::HashMap<(#(#key_type,)*), ::std::vec::Vec<#rel_ty>> =
-                    ::std::collections::HashMap::new();
-=======
-                    ::std::collections::HashMap<(#(#key_type,)*), ::std::vec::Vec<#rel_name>, S> =
+                    ::std::collections::HashMap<(#(#key_type,)*), ::std::vec::Vec<#rel_ty>, S> =
                     ::std::collections::HashMap::default();
->>>>>>> 9bed06c0
             }
         });
 
@@ -850,18 +838,10 @@
             let rel_ty = relation_type(&rel, LifetimeUsage::Local);
             let lower = to_lowercase(&rel.name);
             let rel_new = format_ident!("__{}_new", lower);
-<<<<<<< HEAD
-
             Some(quote! {
-                let mut #rel_new: ::std::collections::HashSet<#rel_ty> =
-                    ::std::collections::HashSet::new();
+                let mut #rel_new: ::std::collections::HashSet<#rel_ty, S> =
+                    ::std::collections::HashSet::default();
             })
-=======
-            quote! {
-                let mut #rel_new: ::std::collections::HashSet<#name, S> =
-                    ::std::collections::HashSet::default();
-            }
->>>>>>> 9bed06c0
         })
         .collect();
 
@@ -942,16 +922,10 @@
         let bound_pos = index.bound_pos();
         Some(quote! {
             let mut #index_name_update:
-<<<<<<< HEAD
-                ::std::collections::HashMap<(#(#key_type,)*), ::std::vec::Vec<#rel_ty>> =
-                ::std::collections::HashMap::new();
+                ::std::collections::HashMap<(#(#key_type,)*), ::std::vec::Vec<#rel_ty>, S> =
+                ::std::collections::HashMap::default();
             for ref __crepe_var_ref in #rel_update.iter() {
                 let __crepe_var = *__crepe_var_ref;
-=======
-                ::std::collections::HashMap<(#(#key_type,)*), ::std::vec::Vec<#rel_name>, S> =
-                ::std::collections::HashMap::default();
-            for &__crepe_var in #rel_update.iter() {
->>>>>>> 9bed06c0
                 #index_name
                     .entry((#(__crepe_var.#bound_pos,)*))
                     .or_default()
@@ -1174,17 +1148,12 @@
     }
 }
 
-<<<<<<< HEAD
-fn make_output_ty(context: &Context) -> proc_macro2::TokenStream {
+fn make_output_ty(context: &Context, hasher: proc_macro2::TokenStream) -> proc_macro2::TokenStream {
     let fields = context.output_order.iter().map(|(name, num_lifetimes)| {
         let lifetimes = (0..*num_lifetimes).map(|_| quote! { 'a });
         quote! { #name < #(#lifetimes),* > }
     });
 
-=======
-fn make_output_ty(context: &Context, hasher: proc_macro2::TokenStream) -> proc_macro2::TokenStream {
-    let fields = &context.output_order;
->>>>>>> 9bed06c0
     quote! {
         (#(::std::collections::HashSet<#fields, #hasher>,)*)
     }
